export interface JSONResult {
    framework: string, benchmark: string, type: string, min: number,
        max: number, mean: number, geometricMean: number,
        standardDeviation: number
}

export let config = {
    REPEAT_RUN: 10,
    DROP_WORST_RUN: 4,
    WARMUP_COUNT: 5,
    TIMEOUT: 60 * 1000,
    LOG_PROGRESS: true,
    LOG_DETAILS: false,
    LOG_DEBUG: false
}

export interface FrameworkData {
    name: string;
    uri: string;
    nonKeyed: boolean;
    useShadowRoot: boolean;
}

interface Options {
    uri: string;
    useShadowRoot? : boolean;
}

function f(name: string, nonKeyed: boolean, options: Options = {uri: null, useShadowRoot: false}): FrameworkData {
    let ret = {name, nonKeyed, uri: options.uri ? options.uri : name, useShadowRoot: options.useShadowRoot};
    return ret;
}

export let frameworks = [
    f("angular-v1.6.1-keyed", false),
    f("angular-v2.4.3-keyed", false),
    f("angular-v2.4.3-non-keyed", true),
    f("aurelia-v1.0.8", true, {uri: "aurelia-v1.0.8/dist"}),
    f("binding.scala-v10.0.1", false, {uri: "binding.scala-v10.0.1/target/web/stage"}),
    f("bobril-v5.0.4", false), 
    f("choo-v4.1.0", true),
    f("cyclejs-dom-v14.1.0", true),
    f("dio-v3.0.5", true),
    f("domvm-v2.0.1-non-keyed", true),
    f("domvm-v2.0.1-keyed", false),
    f("ember-v2.6.1", false, {uri: "ember-v2.6.1/dist"}),    
    f("ember-v2.10.0-beta.3", false, {uri: "ember-v2.10.0-beta.3/dist"}),
    f("elm-v0.18.0", false),
    f("inferno-v1.3.0-rc3-non-keyed", true),
    f("inferno-v1.3.0-rc3-keyed", false),
    f("kivi-v1.0.0-rc2", false),
    f("knockout-v3.4.1", false),
    f("marionette-v3.1.0", false),
    f("mithril-v0.2.5", false),
    f("mithril-v1.0.0-alpha", false),
    f("nx-v1.0.0-beta.1.1.0-keyed", false),
    f("nx-v1.0.0-beta.1.1.0-non-keyed", true),
    f("plastiq-v1.33.0", false),
    f("polymer-v1.7.0", true, {uri: "polymer-v1.7.0", useShadowRoot: true}),
    f("preact-v7.1.0", false),
    f("svelte-v1.0.1", true),
    f("ractive-v0.8.9-keyed", false),
    f("ractive-v0.8.9-non-keyed", true),
    f("ractive-edge", true),
    f("react-lite-v0.15.30", false),
    f("react-v15.4.2-keyed", false),
    f("react-v15.4.2-non-keyed", true),
    f("react-v15.4.2-mobX-v3.0.1", false),
    f("react-v15.4.2-redux-v3.6.0", false),
    f("riot-v3.0.7", true),
    f("simulacra-v1.5.5", true),
    f("tsers-v1.0.0", true),
    f("vanillajs-non-keyed", true),
    f("vanillajs-keyed", false),
    f("vidom-v0.7.1", false),
    f("vue-v2.1.10-keyed", false),
<<<<<<< HEAD
    f("vue-v2.1.10-non-keyed", true),    
=======
    f("vue-v2.1.10-non-keyed", true),
    f("choo-v4.1.0", true),
    f("stem-v0.2.60", false),
>>>>>>> 8578faea
]<|MERGE_RESOLUTION|>--- conflicted
+++ resolved
@@ -69,16 +69,11 @@
     f("react-v15.4.2-redux-v3.6.0", false),
     f("riot-v3.0.7", true),
     f("simulacra-v1.5.5", true),
+    f("stem-v0.2.60", true),
     f("tsers-v1.0.0", true),
     f("vanillajs-non-keyed", true),
     f("vanillajs-keyed", false),
     f("vidom-v0.7.1", false),
     f("vue-v2.1.10-keyed", false),
-<<<<<<< HEAD
     f("vue-v2.1.10-non-keyed", true),    
-=======
-    f("vue-v2.1.10-non-keyed", true),
-    f("choo-v4.1.0", true),
-    f("stem-v0.2.60", false),
->>>>>>> 8578faea
 ]